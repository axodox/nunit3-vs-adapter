﻿<?xml version="1.0" encoding="utf-8"?>
<Project ToolsVersion="4.0" DefaultTargets="Build" xmlns="http://schemas.microsoft.com/developer/msbuild/2003">
  <PropertyGroup>
    <Configuration Condition=" '$(Configuration)' == '' ">Debug</Configuration>
    <Platform Condition=" '$(Platform)' == '' ">AnyCPU</Platform>
    <ProductVersion>8.0.30703</ProductVersion>
    <SchemaVersion>2.0</SchemaVersion>
    <ProjectGuid>{D261700A-5950-46AB-BA3A-304ADBED0DE6}</ProjectGuid>
    <OutputType>Library</OutputType>
    <AppDesignerFolder>Properties</AppDesignerFolder>
    <RootNamespace>NUnit.VisualStudio.TestAdapter.Tests</RootNamespace>
    <AssemblyName>NUnit.VisualStudio.TestAdapter.Tests</AssemblyName>
    <TargetFrameworkVersion>v4.5</TargetFrameworkVersion>
    <FileAlignment>512</FileAlignment>
    <TargetFrameworkProfile />
    <SolutionDir Condition="$(SolutionDir) == '' Or $(SolutionDir) == '*Undefined*'">..\..\</SolutionDir>
    <RestorePackages>true</RestorePackages>
  </PropertyGroup>
  <PropertyGroup Condition=" '$(Configuration)|$(Platform)' == 'Debug|AnyCPU' ">
    <DebugSymbols>true</DebugSymbols>
    <DebugType>full</DebugType>
    <Optimize>false</Optimize>
    <OutputPath>bin\Debug\</OutputPath>
    <DefineConstants>TRACE;DEBUG</DefineConstants>
    <ErrorReport>prompt</ErrorReport>
    <WarningLevel>4</WarningLevel>
    <Prefer32Bit>false</Prefer32Bit>
  </PropertyGroup>
  <PropertyGroup Condition=" '$(Configuration)|$(Platform)' == 'Release|AnyCPU' ">
    <DebugType>pdbonly</DebugType>
    <Optimize>true</Optimize>
    <OutputPath>bin\Release\</OutputPath>
    <DefineConstants>TRACE</DefineConstants>
    <ErrorReport>prompt</ErrorReport>
    <WarningLevel>4</WarningLevel>
    <Prefer32Bit>false</Prefer32Bit>
  </PropertyGroup>
  <ItemGroup>
    <Reference Include="Microsoft.VisualStudio.TestPlatform.ObjectModel, Version=11.0.0.0, Culture=neutral, PublicKeyToken=b03f5f7f11d50a3a, processorArchitecture=MSIL">
      <SpecificVersion>False</SpecificVersion>
      <HintPath>..\..\..\..\..\..\..\..\Program Files (x86)\Common7\IDE\CommonExtensions\Microsoft\TestWindow\Microsoft.VisualStudio.TestPlatform.ObjectModel.dll</HintPath>
    </Reference>
    <Reference Include="mock-assembly, Version=2.6.2.12296, Culture=neutral, processorArchitecture=MSIL">
      <SpecificVersion>False</SpecificVersion>
      <HintPath>..\..\lib\mock-assembly.dll</HintPath>
    </Reference>
    <Reference Include="Moq">
      <HintPath>..\..\packages\Moq.4.1.1309.1617\lib\net40\Moq.dll</HintPath>
    </Reference>
    <Reference Include="nunit.core, Version=2.4.8.0, Culture=neutral, PublicKeyToken=96d09a1eb7f44a77, processorArchitecture=MSIL">
      <SpecificVersion>False</SpecificVersion>
      <HintPath>..\..\lib\nunit.core.dll</HintPath>
    </Reference>
    <Reference Include="nunit.core.interfaces">
      <HintPath>..\..\lib\nunit.core.interfaces.dll</HintPath>
    </Reference>
    <Reference Include="nunit.framework">
<<<<<<< HEAD
      <HintPath>..\..\lib\nunit.framework.dll</HintPath>
=======
      <HintPath>..\..\packages\NUnit.2.6.3\lib\nunit.framework.dll</HintPath>
    </Reference>
    <Reference Include="nunit.util, Version=2.4.8.0, Culture=neutral, PublicKeyToken=96d09a1eb7f44a77, processorArchitecture=MSIL">
      <SpecificVersion>False</SpecificVersion>
      <HintPath>..\..\lib\nunit.util.dll</HintPath>
>>>>>>> dec7e236
    </Reference>
    <Reference Include="System" />
    <Reference Include="System.Core" />
    <Reference Include="System.Xml.Linq" />
    <Reference Include="System.Data.DataSetExtensions" />
    <Reference Include="Microsoft.CSharp" />
    <Reference Include="System.Data" />
    <Reference Include="System.Xml" />
  </ItemGroup>
  <ItemGroup>
    <Compile Include="AssemblyRunnerTests.cs" />
    <Compile Include="AsyncTests.cs" />
    <Compile Include="ExperimentalTests.cs" />
    <Compile Include="NavigationTestData.cs" />
    <Compile Include="NavigationDataTests.cs" />
    <Compile Include="Fakes\FakeFrameworkHandle.cs" />
    <Compile Include="Fakes\FakeRunContext.cs" />
    <Compile Include="Fakes\FakeRunSettings.cs" />
    <Compile Include="TestConverterTests_StaticHelpers.cs" />
    <Compile Include="TestConverterTests.cs" />
    <Compile Include="TestDiscoveryTests.cs" />
    <Compile Include="NUnitEventListenerTests.cs" />
    <Compile Include="Properties\AssemblyInfo.cs" />
    <Compile Include="TestExecutionTests.cs" />
    <Compile Include="TestTFSBuild.cs" />
  </ItemGroup>
  <ItemGroup>
    <Service Include="{82A7F48D-3B50-4B1E-B82E-3ADA8210C358}" />
  </ItemGroup>
  <ItemGroup>
    <None Include="app.config" />
  </ItemGroup>
  <ItemGroup>
    <ProjectReference Include="..\NUnitTestAdapter\NUnitTestAdapter.csproj">
      <Project>{8a85e26a-c706-48b1-bc36-06ebde3efd25}</Project>
      <Name>NUnitTestAdapter</Name>
    </ProjectReference>
  </ItemGroup>
  <ItemGroup>
    <Service Include="{82A7F48D-3B50-4B1E-B82E-3ADA8210C358}" />
  </ItemGroup>
  <ItemGroup>
    <None Include="packages.config" />
  </ItemGroup>
  <Import Project="$(MSBuildToolsPath)\Microsoft.CSharp.targets" />
  <Import Project="$(SolutionDir)\.nuget\NuGet.targets" Condition="Exists('$(SolutionDir)\.nuget\NuGet.targets')" />
  <!-- To modify your build process, add your task inside one of the targets below and uncomment it. 
       Other similar extension points exist, see Microsoft.Common.targets.
  <Target Name="BeforeBuild">
  </Target>
  <Target Name="AfterBuild">
  </Target>
  -->
</Project><|MERGE_RESOLUTION|>--- conflicted
+++ resolved
@@ -55,15 +55,11 @@
       <HintPath>..\..\lib\nunit.core.interfaces.dll</HintPath>
     </Reference>
     <Reference Include="nunit.framework">
-<<<<<<< HEAD
-      <HintPath>..\..\lib\nunit.framework.dll</HintPath>
-=======
       <HintPath>..\..\packages\NUnit.2.6.3\lib\nunit.framework.dll</HintPath>
     </Reference>
     <Reference Include="nunit.util, Version=2.4.8.0, Culture=neutral, PublicKeyToken=96d09a1eb7f44a77, processorArchitecture=MSIL">
       <SpecificVersion>False</SpecificVersion>
       <HintPath>..\..\lib\nunit.util.dll</HintPath>
->>>>>>> dec7e236
     </Reference>
     <Reference Include="System" />
     <Reference Include="System.Core" />
