--- conflicted
+++ resolved
@@ -3,10 +3,7 @@
 // ****************************************************************
 
 using System.Collections.Generic;
-<<<<<<< HEAD
-=======
 using System.IO;
->>>>>>> e1a1cdec
 using Microsoft.VisualStudio.TestPlatform.ObjectModel;
 using Microsoft.VisualStudio.TestPlatform.ObjectModel.Adapter;
 using Microsoft.VisualStudio.TestPlatform.ObjectModel.Logging;
@@ -64,14 +61,11 @@
                     // Probably from the GetExportedTypes in NUnit.core, attempting to find an assembly, not a problem if it is not NUnit here
                     testLog.DependentAssemblyNotFoundWarning(ex.FileName, sourceAssembly);
                 }
-<<<<<<< HEAD
-=======
                 catch (FileLoadException ex)
                 {
                     // Attempts to load an invalid assembly, or an assembly with missing dependencies
                     testLog.LoadingAssemblyFailedWarning(ex.FileName, sourceAssembly);
                 }
->>>>>>> e1a1cdec
                 catch (System.Exception ex)
                 {
                     testLog.SendErrorMessage("Exception thrown discovering tests in " + sourceAssembly, ex);
