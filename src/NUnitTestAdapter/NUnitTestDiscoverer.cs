﻿// ****************************************************************
// Copyright (c) 2011 NUnit Software. All rights reserved.
// ****************************************************************

using System.Collections.Generic;
using System.IO;
using System.Linq;
using Microsoft.VisualStudio.TestPlatform.ObjectModel;
using Microsoft.VisualStudio.TestPlatform.ObjectModel.Adapter;
using Microsoft.VisualStudio.TestPlatform.ObjectModel.Logging;
using NUnit.Core;
using NUnit.Util;

namespace NUnit.VisualStudio.TestAdapter
{
    using System;

    [FileExtension(".dll")]
    [FileExtension(".exe")]
    [DefaultExecutorUri(NUnitTestExecutor.ExecutorUri)]
    public sealed class NUnitTestDiscoverer : NUnitTestAdapter, ITestDiscoverer
    {
        
        #region ITestDiscoverer Members

        public void DiscoverTests(IEnumerable<string> sources, IDiscoveryContext discoveryContext, IMessageLogger messageLogger, ITestCaseDiscoverySink discoverySink)
        {
            TestLog.Initialize(messageLogger);
            Info("discovering tests", "started");

            // Ensure any channels registered by other adapters are unregistered
            CleanUpRegisteredChannels();

            foreach (string sourceAssembly in sources)
            {
                TestLog.SendDebugMessage("Processing " + sourceAssembly);

                TestRunner runner = new TestDomain();
<<<<<<< HEAD
                TestPackage package = new TestPackage(sourceAssembly);
                package.Settings["ShadowCopyFiles"] = false;
=======
                var package = new TestPackage(sourceAssembly);
>>>>>>> dec7e236
                TestConverter testConverter = null;
                try
                {
                    if (runner.Load(package))
                    {
                        testConverter  = new TestConverter(TestLog, sourceAssembly);
                        int cases = ProcessTestCases(runner.Test, discoverySink, testConverter);
                        TestLog.SendDebugMessage(string.Format("Discovered {0} test cases", cases));
                        }
                    else
                    {
                        TestLog.NUnitLoadError(sourceAssembly);
                    }
                }
                catch (BadImageFormatException)
                {
                    // we skip the native c++ binaries that we don't support.
                    TestLog.AssemblyNotSupportedWarning(sourceAssembly);
                }

                catch (FileNotFoundException ex)
                {
                    // Probably from the GetExportedTypes in NUnit.core, attempting to find an assembly, not a problem if it is not NUnit here
                    TestLog.DependentAssemblyNotFoundWarning(ex.FileName, sourceAssembly);
                }
                catch (FileLoadException ex)
                {
                    // Attempts to load an invalid assembly, or an assembly with missing dependencies
                    TestLog.LoadingAssemblyFailedWarning(ex.FileName, sourceAssembly);
                }
                catch (Exception ex)
                {
                    TestLog.SendErrorMessage("Exception thrown discovering tests in " + sourceAssembly, ex);
                }
                finally
                {
                    if (testConverter != null)
                        testConverter.Dispose();
                    runner.Unload();
                }
            }

            Info("discovering test", "finished");
        }

        private int ProcessTestCases(ITest test, ITestCaseDiscoverySink discoverySink, TestConverter testConverter)
        {
            int cases = 0;

            if (test.IsSuite)
            {
                cases += test.Tests.Cast<ITest>().Sum(child => ProcessTestCases(child, discoverySink, testConverter));
            }
            else
            {
                try
                {
#if LAUNCHDEBUGGER
            Debugger.Launch();
#endif
                    TestCase testCase = testConverter.ConvertTestCase(test);

                    discoverySink.SendTestCase(testCase);
                    cases += 1;
                }
                catch (Exception ex)
                {
                    TestLog.SendErrorMessage("Exception converting " + test.TestName.FullName, ex);
                }
            }

            return cases;
        }

        #endregion


    }
}<|MERGE_RESOLUTION|>--- conflicted
+++ resolved
@@ -36,12 +36,8 @@
                 TestLog.SendDebugMessage("Processing " + sourceAssembly);
 
                 TestRunner runner = new TestDomain();
-<<<<<<< HEAD
                 TestPackage package = new TestPackage(sourceAssembly);
                 package.Settings["ShadowCopyFiles"] = false;
-=======
-                var package = new TestPackage(sourceAssembly);
->>>>>>> dec7e236
                 TestConverter testConverter = null;
                 try
                 {
