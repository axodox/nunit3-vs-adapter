--- conflicted
+++ resolved
@@ -7,11 +7,7 @@
 
 
     <!-- Set version number for package -->
-<<<<<<< HEAD
-    <property name="package.version" value="3.0.6-ctp-2"/>
-=======
     <property name="package.version" value="3.0.1-ctp-2"/>
->>>>>>> 2531f5f3
 
     <!-- Define package name, including version -->
     <property name="package.base.name" value="NUnit3TestAdapter"/>
